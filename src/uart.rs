--- conflicted
+++ resolved
@@ -730,7 +730,7 @@
         T::Interrupt::unpend();
         unsafe { T::Interrupt::enable() };
 
-        let rx_dma = dma::Dma::reserve_channel(rx_dma).ok_or(Error::InvalidArgument)?;
+        let rx_dma = dma::Dma::reserve_channel(rx_dma).ok_or(Error::Fail)?;
         T::info().regs.fifocfg().modify(|_, w| w.dmarx().enabled());
         // immediately configure and enable channel for circular buffered reception
         rx_dma.configure_channel(
@@ -955,7 +955,7 @@
                     embassy_time::Timer::after_micros(buffer_config.polling_rate),
                     // detect bus errors
                     poll_fn(|cx| {
-                        UART_WAKERS[self.info.index].register(cx.waker());
+                        self.info.waker.register(cx.waker());
 
                         self.info.regs.intenset().write(|w| {
                             w.framerren()
@@ -1062,7 +1062,7 @@
         let rx = rx.into();
 
         let tx_dma = dma::Dma::reserve_channel(tx_dma);
-        let rx_dma: Channel<'_> = dma::Dma::reserve_channel(rx_dma).ok_or(Error::InvalidArgument)?;
+        let rx_dma: Channel<'_> = dma::Dma::reserve_channel(rx_dma).ok_or(Error::Fail)?;
 
         let flexcomm = Self::init::<T>(Some(tx.into()), Some(rx.into()), None, None, config)?;
         T::info().regs.fifocfg().modify(|_, w| w.dmarx().enabled());
@@ -1511,9 +1511,7 @@
                     .aberrclr()
                     .set_bit()
             });
-
-<<<<<<< HEAD
-            waker.wake();
+            T::waker().wake();
         }
         let fifostat = regs.fifointstat().read();
         if fifostat.txlvl().bit_is_set() || fifostat.txerr().bit_is_set() {
@@ -1522,9 +1520,6 @@
         if fifostat.rxlvl().bit_is_set() || fifostat.rxerr().bit_is_set() {
             regs.fifointenclr().write(|w| w.rxlvl().set_bit().rxerr().set_bit());
         }
-=======
-        T::waker().wake();
->>>>>>> f8fbb17b
     }
 }
 

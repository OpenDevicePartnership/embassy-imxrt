#![no_std]
#![allow(async_fn_in_trait)]
#![doc = include_str!("../README.md")]
#![warn(missing_docs)]

//! ## Feature flags
#![doc = document_features::document_features!(feature_label = r#"<span class="stab portability"><code>{feature}</code></span>"#)]

// This mod MUST go first, so that the others see its macros.
pub(crate) mod fmt;

pub mod adc;
pub mod clocks;
<<<<<<< HEAD
pub mod i2c;
=======
pub mod iopctl;
pub mod pwm;
>>>>>>> ad5ac0eb
#[cfg(feature = "time-driver")]
mod time_driver;
pub mod wwdt;

// Reexports
pub use adc::AdcChannel;
pub use embassy_hal_internal::{into_ref, Peripheral, PeripheralRef};
pub use interrupts::*;
pub use mimxrt685s_pac as pac;

#[cfg(feature = "rt")]
pub use crate::pac::NVIC_PRIO_BITS;

/// Wrapper module to suppress clippy warning caused by macro.
#[allow(clippy::missing_safety_doc)]
pub mod interrupts {
    embassy_hal_internal::interrupt_mod!(
        ACMP,
        ADC0,
        CASPER,
        CTIMER0,
        CTIMER1,
        CTIMER2,
        CTIMER3,
        CTIMER4,
        DMA0,
        DMA1,
        DMIC0,
        DSPWAKE,
        FLEXCOMM0,
        FLEXCOMM1,
        FLEXCOMM14,
        FLEXCOMM15,
        FLEXCOMM2,
        FLEXCOMM3,
        FLEXCOMM4,
        FLEXCOMM5,
        FLEXCOMM6,
        FLEXCOMM7,
        FLEXSPI,
        GPIO_INTA,
        GPIO_INTB,
        HASHCRYPT,
        HWVAD0,
        HYPERVISOR,
        I3C0,
        MRT0,
        MU_A,
        OS_EVENT,
        PIN_INT0,
        PIN_INT1,
        PIN_INT2,
        PIN_INT3,
        PIN_INT4,
        PIN_INT5,
        PIN_INT6,
        PIN_INT7,
        PMC_PMIC,
        POWERQUAD,
        PUF,
        RNG,
        RTC,
        SCT0,
        SECUREVIOLATION,
        SGPIO_INTA,
        SGPIO_INTB,
        USB,
        USBPHY_DCD,
        USB_WAKEUP,
        USDHC0,
        USDHC1,
        UTICK0,
        WDT0,
        WDT1,
    );
}

/// Macro to bind interrupts to handlers.
///
/// This defines the right interrupt handlers, and creates a unit struct (like `struct Irqs;`)
/// and implements the right \[`Binding`\]s for it. You can pass this struct to drivers to
/// prove at compile-time that the right interrupts have been bound.
///
/// Example of how to bind one interrupt:
///
/// ```rust,ignore
/// use embassy_imxrt::{bind_interrupts, flexspi, peripherals};
///
/// bind_interrupts!(struct Irqs {
///     FLEXSPI_IRQ => flexspi::InterruptHandler<peripherals::FLEXSPI>;
/// });
/// ```
///
// developer note: this macro can't be in `embassy-hal-internal` due to the use of `$crate`.
#[macro_export]
macro_rules! bind_interrupts {
    ($vis:vis struct $name:ident { $($irq:ident => $($handler:ty),*;)* }) => {
            #[derive(Copy, Clone)]
            $vis struct $name;

        $(
            #[allow(non_snake_case)]
            #[no_mangle]
            unsafe extern "C" fn $irq() {
                $(
                    <$handler as $crate::interrupt::typelevel::Handler<$crate::interrupt::typelevel::$irq>>::on_interrupt();
                )*
            }

            $(
                unsafe impl $crate::interrupt::typelevel::Binding<$crate::interrupt::typelevel::$irq, $handler> for $name {}
            )*
        )*
    };
}

embassy_hal_internal::peripherals!(
    ACMP,
    ADC0,
    CASPER,
    CTIMER0,
    CTIMER1,
    CTIMER2,
    CTIMER3,
    CTIMER4,
    DMA0,
    DMA1,
    DMIC0,
    DSPWAKE,
    FLEXCOMM0,
    FLEXCOMM1,
    FLEXCOMM14,
    FLEXCOMM15,
    FLEXCOMM2,
    FLEXCOMM3,
    FLEXCOMM4,
    FLEXCOMM5,
    FLEXCOMM6,
    FLEXCOMM7,
    FLEXSPI,
    GPIO_INTA,
    GPIO_INTB,
    HASHCRYPT,
    HWVAD0,
    HYPERVISOR,
    I3C0,
    MRT0,
    MU_A,
    OS_EVENT,
    PIN_INT0,
    PIN_INT1,
    PIN_INT2,
    PIN_INT3,
    PIN_INT4,
    PIN_INT5,
    PIN_INT6,
    PIN_INT7,
    PIO0_0,
    PIO0_1,
    PIO0_10,
    PIO0_11,
    PIO0_12,
    PIO0_13,
    PIO0_14,
    PIO0_15,
    PIO0_16,
    PIO0_17,
    PIO0_18,
    PIO0_19,
    PIO0_2,
    PIO0_20,
    PIO0_21,
    PIO0_22,
    PIO0_23,
    PIO0_24,
    PIO0_25,
    PIO0_26,
    PIO0_27,
    PIO0_28,
    PIO0_29,
    PIO0_3,
    PIO0_30,
    PIO0_31,
    PIO0_4,
    PIO0_5,
    PIO0_6,
    PIO0_7,
    PIO0_8,
    PIO0_9,
    PIO1_0,
    PIO1_1,
    PIO1_10,
    PIO1_11,
    PIO1_12,
    PIO1_13,
    PIO1_14,
    PIO1_15,
    PIO1_16,
    PIO1_17,
    PIO1_18,
    PIO1_19,
    PIO1_2,
    PIO1_20,
    PIO1_21,
    PIO1_22,
    PIO1_23,
    PIO1_24,
    PIO1_25,
    PIO1_26,
    PIO1_27,
    PIO1_28,
    PIO1_29,
    PIO1_3,
    PIO1_30,
    PIO1_31,
    PIO1_4,
    PIO1_5,
    PIO1_6,
    PIO1_7,
    PIO1_8,
    PIO1_9,
    PIO2_0,
    PIO2_1,
    PIO2_10,
    PIO2_11,
    PIO2_12,
    PIO2_13,
    PIO2_14,
    PIO2_15,
    PIO2_16,
    PIO2_17,
    PIO2_18,
    PIO2_19,
    PIO2_2,
    PIO2_20,
    PIO2_21,
    PIO2_22,
    PIO2_23,
    PIO2_24,
    PIO2_25,
    PIO2_26,
    PIO2_27,
    PIO2_28,
    PIO2_29,
    PIO2_3,
    PIO2_30,
    PIO2_31,
    PIO2_4,
    PIO2_5,
    PIO2_6,
    PIO2_7,
    PIO2_8,
    PIO2_9,
    PIO3_0,
    PIO3_1,
    PIO3_10,
    PIO3_11,
    PIO3_12,
    PIO3_13,
    PIO3_14,
    PIO3_15,
    PIO3_16,
    PIO3_17,
    PIO3_18,
    PIO3_19,
    PIO3_2,
    PIO3_20,
    PIO3_21,
    PIO3_22,
    PIO3_23,
    PIO3_24,
    PIO3_25,
    PIO3_26,
    PIO3_27,
    PIO3_28,
    PIO3_29,
    PIO3_3,
    PIO3_30,
    PIO3_31,
    PIO3_4,
    PIO3_5,
    PIO3_6,
    PIO3_7,
    PIO3_8,
    PIO3_9,
    PIO4_0,
    PIO4_1,
    PIO4_10,
    PIO4_2,
    PIO4_3,
    PIO4_4,
    PIO4_5,
    PIO4_6,
    PIO4_7,
    PIO4_8,
    PIO4_9,
    PIO7_24,
    PIO7_25,
    PIO7_26,
    PIO7_27,
    PIO7_28,
    PIO7_29,
    PIO7_30,
    PIO7_31,
    PMC_PMIC,
    POWERQUAD,
    PUF,
    RNG,
    RTC,
    SCT0,
    SECUREVIOLATION,
    SGPIO_INTA,
    SGPIO_INTB,
    USB,
    USBPHY_DCD,
    USB_WAKEUP,
    USDHC0,
    USDHC1,
    UTICK0,
    WDT0,
    WDT1,
);

/// HAL configuration for iMX RT600.
pub mod config {
    use crate::clocks::ClockConfig;

    /// HAL configuration passed when initializing.
    #[non_exhaustive]
    pub struct Config {
        /// Clock configuration.
        pub clocks: ClockConfig,
        /// Time driver interrupt priority. Should be lower priority than softdevice if used.
        #[cfg(feature = "time-driver")]
        pub time_interrupt_priority: crate::interrupt::Priority,
    }

    impl Default for Config {
        fn default() -> Self {
            Self {
                clocks: ClockConfig::crystal(24_000_000),
                #[cfg(feature = "time-driver")]
                time_interrupt_priority: crate::interrupt::Priority::P0,
            }
        }
    }

    impl Config {
        /// Create a new configuration with the provided clock config.
        pub fn new(clocks: ClockConfig) -> Self {
            Self {
                clocks,
                #[cfg(feature = "time-driver")]
                time_interrupt_priority: crate::interrupt::Priority::P0,
            }
        }
    }
}

/// Initialize the `embassy-imxrt` HAL with the provided configuration.
///
/// This returns the peripheral singletons that can be used for creating drivers.
///
/// This should only be called once at startup, otherwise it panics.
pub fn init(config: config::Config) -> Peripherals {
    // Do this first, so that it panics if user is calling `init` a second time
    // before doing anything important.
    let peripherals = Peripherals::take();

    unsafe {
        clocks::init(config.clocks);
        #[cfg(feature = "time-driver")]
        time_driver::init(config.time_interrupt_priority);
        // dma::init();
        // gpio::init();
    }

    peripherals
}<|MERGE_RESOLUTION|>--- conflicted
+++ resolved
@@ -11,12 +11,9 @@
 
 pub mod adc;
 pub mod clocks;
-<<<<<<< HEAD
 pub mod i2c;
-=======
 pub mod iopctl;
 pub mod pwm;
->>>>>>> ad5ac0eb
 #[cfg(feature = "time-driver")]
 mod time_driver;
 pub mod wwdt;

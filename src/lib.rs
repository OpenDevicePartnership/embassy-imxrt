#![no_std]
#![allow(async_fn_in_trait)]
#![doc = include_str!("../README.md")]
#![warn(missing_docs)]

//! ## Feature flags
#![doc = document_features::document_features!(feature_label = r#"<span class="stab portability"><code>{feature}</code></span>"#)]

// This mod MUST go first, so that the others see its macros.
// pub(crate) mod fmt;

pub mod adc;
pub mod clocks;
<<<<<<< HEAD
#[cfg(feature = "time-driver")]
mod time_driver;
=======
pub mod wwdt;
>>>>>>> 3c954856

// Reexports
pub use embassy_hal_internal::{into_ref, Peripheral, PeripheralRef};
pub use mimxrt685s_pac as pac;

#[cfg(feature = "rt")]
pub use crate::pac::NVIC_PRIO_BITS;

embassy_hal_internal::interrupt_mod!(
    WDT0,
    DMA0,
    GPIO_INTA,
    GPIO_INTB,
    PIN_INT0,
    PIN_INT1,
    PIN_INT2,
    PIN_INT3,
    UTICK0,
    MRT0,
    CTIMER0,
    CTIMER1,
    SCT0,
    CTIMER3,
    FLEXCOMM0,
    FLEXCOMM1,
    FLEXCOMM2,
    FLEXCOMM3,
    FLEXCOMM4,
    FLEXCOMM5,
    FLEXCOMM14,
    FLEXCOMM15,
    ADC0,
    ACMP,
    DMIC0,
    HYPERVISOR,
    SECUREVIOLATION,
    HWVAD0,
    RNG,
    RTC,
    DSPWAKE,
    MU_A,
    PIN_INT4,
    PIN_INT5,
    PIN_INT6,
    PIN_INT7,
    CTIMER2,
    CTIMER4,
    OS_EVENT,
    FLEXSPI,
    FLEXCOMM6,
    FLEXCOMM7,
    USDHC0,
    USDHC1,
    SGPIO_INTA,
    SGPIO_INTB,
    I3C0,
    USB,
    USB_WAKEUP,
    WDT1,
    USBPHY_DCD,
    DMA1,
    PUF,
    POWERQUAD,
    CASPER,
    PMC_PMIC,
    HASHCRYPT,
);

/// Macro to bind interrupts to handlers.
///
/// This defines the right interrupt handlers, and creates a unit struct (like `struct Irqs;`)
/// and implements the right [`Binding`]s for it. You can pass this struct to drivers to
/// prove at compile-time that the right interrupts have been bound.
///
/// Example of how to bind one interrupt:
///
/// ```rust,ignore
/// use embassy_imxrt::{bind_interrupts, flexspi, peripherals};
///
/// bind_interrupts!(struct Irqs {
///     FLEXSPI_IRQ => flexspi::InterruptHandler<peripherals::FLEXSPI>;
/// });
/// ```
///
// developer note: this macro can't be in `embassy-hal-internal` due to the use of `$crate`.
#[macro_export]
macro_rules! bind_interrupts {
    ($vis:vis struct $name:ident { $($irq:ident => $($handler:ty),*;)* }) => {
            #[derive(Copy, Clone)]
            $vis struct $name;

        $(
            #[allow(non_snake_case)]
            #[no_mangle]
            unsafe extern "C" fn $irq() {
                $(
                    <$handler as $crate::interrupt::typelevel::Handler<$crate::interrupt::typelevel::$irq>>::on_interrupt();
                )*
            }

            $(
                unsafe impl $crate::interrupt::typelevel::Binding<$crate::interrupt::typelevel::$irq, $handler> for $name {}
            )*
        )*
    };
}

embassy_hal_internal::peripherals!(
    WDT0,
    DMA0,
    GPIO_INTA,
    GPIO_INTB,
    PIN_INT0,
    PIN_INT1,
    PIN_INT2,
    PIN_INT3,
    UTICK0,
    MRT0,
    CTIMER0,
    CTIMER1,
    SCT0,
    CTIMER3,
    FLEXCOMM0,
    FLEXCOMM1,
    FLEXCOMM2,
    FLEXCOMM3,
    FLEXCOMM4,
    FLEXCOMM5,
    FLEXCOMM14,
    FLEXCOMM15,
    ADC0,
    ACMP,
    DMIC0,
    HYPERVISOR,
    SECUREVIOLATION,
    HWVAD0,
    RNG,
    RTC,
    DSPWAKE,
    MU_A,
    PIN_INT4,
    PIN_INT5,
    PIN_INT6,
    PIN_INT7,
    CTIMER2,
    CTIMER4,
    OS_EVENT,
    FLEXSPI,
    FLEXCOMM6,
    FLEXCOMM7,
    USDHC0,
    USDHC1,
    SGPIO_INTA,
    SGPIO_INTB,
    I3C0,
    USB,
    USB_WAKEUP,
    WDT1,
    USBPHY_DCD,
    DMA1,
    PUF,
    POWERQUAD,
    CASPER,
    PMC_PMIC,
    HASHCRYPT,
);

/// HAL configuration for iMX RT600.
pub mod config {
    use crate::clocks::ClockConfig;

    /// HAL configuration passed when initializing.
    #[non_exhaustive]
    pub struct Config {
        /// Clock configuration.
        pub clocks: ClockConfig,
        /// GPIOTE interrupt priority. Should be lower priority than softdevice if used.
        #[cfg(feature = "gpiote")]
        pub gpiote_interrupt_priority: crate::interrupt::Priority,
        /// Time driver interrupt priority. Should be lower priority than softdevice if used.
        #[cfg(feature = "time-driver")]
        pub time_interrupt_priority: crate::interrupt::Priority,
    }

    impl Default for Config {
        fn default() -> Self {
            Self {
                clocks: ClockConfig::crystal(24_000_000),
                #[cfg(feature = "gpiote")]
                gpiote_interrupt_priority: crate::interrupt::Priority::P0,
                #[cfg(feature = "time-driver")]
                time_interrupt_priority: crate::interrupt::Priority::P0,
            }
        }
    }

    impl Config {
        /// Create a new configuration with the provided clock config.
        pub fn new(clocks: ClockConfig) -> Self {
            Self {
                clocks,
                #[cfg(feature = "gpiote")]
                gpiote_interrupt_priority: crate::interrupt::Priority::P0,
                #[cfg(feature = "time-driver")]
                time_interrupt_priority: crate::interrupt::Priority::P0,
            }
        }
    }
}

/// Initialize the `embassy-imxrt` HAL with the provided configuration.
///
/// This returns the peripheral singletons that can be used for creating drivers.
///
/// This should only be called once at startup, otherwise it panics.
pub fn init(config: config::Config) -> Peripherals {
    // Do this first, so that it panics if user is calling `init` a second time
    // before doing anything important.
    let peripherals = Peripherals::take();

    unsafe {
        clocks::init(config.clocks);
        #[cfg(feature = "time-driver")]
        time_driver::init(config.time_interrupt_priority);
        // dma::init();
        // gpio::init();
    }

    peripherals
}<|MERGE_RESOLUTION|>--- conflicted
+++ resolved
@@ -11,12 +11,9 @@
 
 pub mod adc;
 pub mod clocks;
-<<<<<<< HEAD
 #[cfg(feature = "time-driver")]
 mod time_driver;
-=======
 pub mod wwdt;
->>>>>>> 3c954856
 
 // Reexports
 pub use embassy_hal_internal::{into_ref, Peripheral, PeripheralRef};

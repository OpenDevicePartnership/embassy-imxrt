#![no_std]
#![allow(async_fn_in_trait)]
#![doc = include_str!("../README.md")]
#![warn(missing_docs)]

//! ## Feature flags
#![doc = document_features::document_features!(feature_label = r#"<span class="stab portability"><code>{feature}</code></span>"#)]

// This mod MUST go first, so that the others see its macros.
// pub(crate) mod fmt;

pub mod adc;
pub mod clocks;
<<<<<<< HEAD
pub mod uart;
=======
pub mod wwdt;
>>>>>>> b91b976b

// Reexports
pub use embassy_hal_internal::{into_ref, Peripheral, PeripheralRef};
pub use mimxrt685s_pac as pac;

#[cfg(feature = "rt")]
pub use crate::pac::NVIC_PRIO_BITS;

embassy_hal_internal::interrupt_mod!(
    WDT0,
    DMA0,
    GPIO_INTA,
    GPIO_INTB,
    PIN_INT0,
    PIN_INT1,
    PIN_INT2,
    PIN_INT3,
    UTICK0,
    MRT0,
    CTIMER0,
    CTIMER1,
    SCT0,
    CTIMER3,
    FLEXCOMM0,
    FLEXCOMM1,
    FLEXCOMM2,
    FLEXCOMM3,
    FLEXCOMM4,
    FLEXCOMM5,
    FLEXCOMM14,
    FLEXCOMM15,
    ADC0,
    ACMP,
    DMIC0,
    HYPERVISOR,
    SECUREVIOLATION,
    HWVAD0,
    RNG,
    RTC,
    DSPWAKE,
    MU_A,
    PIN_INT4,
    PIN_INT5,
    PIN_INT6,
    PIN_INT7,
    CTIMER2,
    CTIMER4,
    OS_EVENT,
    FLEXSPI,
    FLEXCOMM6,
    FLEXCOMM7,
    USDHC0,
    USDHC1,
    SGPIO_INTA,
    SGPIO_INTB,
    I3C0,
    USB,
    USB_WAKEUP,
    WDT1,
    USBPHY_DCD,
    DMA1,
    PUF,
    POWERQUAD,
    CASPER,
    PMC_PMIC,
    HASHCRYPT,
);

/// Macro to bind interrupts to handlers.
///
/// This defines the right interrupt handlers, and creates a unit struct (like `struct Irqs;`)
/// and implements the right [`Binding`]s for it. You can pass this struct to drivers to
/// prove at compile-time that the right interrupts have been bound.
///
/// Example of how to bind one interrupt:
///
/// ```rust,ignore
/// use embassy_imxrt::{bind_interrupts, flexspi, peripherals};
///
/// bind_interrupts!(struct Irqs {
///     FLEXSPI_IRQ => flexspi::InterruptHandler<peripherals::FLEXSPI>;
/// });
/// ```
///
// developer note: this macro can't be in `embassy-hal-internal` due to the use of `$crate`.
#[macro_export]
macro_rules! bind_interrupts {
    ($vis:vis struct $name:ident { $($irq:ident => $($handler:ty),*;)* }) => {
            #[derive(Copy, Clone)]
            $vis struct $name;

        $(
            #[allow(non_snake_case)]
            #[no_mangle]
            unsafe extern "C" fn $irq() {
                $(
                    <$handler as $crate::interrupt::typelevel::Handler<$crate::interrupt::typelevel::$irq>>::on_interrupt();
                )*
            }

            $(
                unsafe impl $crate::interrupt::typelevel::Binding<$crate::interrupt::typelevel::$irq, $handler> for $name {}
            )*
        )*
    };
}

embassy_hal_internal::peripherals!(
    WDT0,
    DMA0,
    GPIO_INTA,
    GPIO_INTB,
    PIN_INT0,
    PIN_INT1,
    PIN_INT2,
    PIN_INT3,
    UTICK0,
    MRT0,
    CTIMER0,
    CTIMER1,
    SCT0,
    CTIMER3,
    FLEXCOMM0,
    FLEXCOMM1,
    FLEXCOMM2,
    FLEXCOMM3,
    FLEXCOMM4,
    FLEXCOMM5,
    FLEXCOMM14,
    FLEXCOMM15,
    ADC0,
    ACMP,
    DMIC0,
    HYPERVISOR,
    SECUREVIOLATION,
    HWVAD0,
    RNG,
    RTC,
    DSPWAKE,
    MU_A,
    PIN_INT4,
    PIN_INT5,
    PIN_INT6,
    PIN_INT7,
    CTIMER2,
    CTIMER4,
    OS_EVENT,
    FLEXSPI,
    FLEXCOMM6,
    FLEXCOMM7,
    USDHC0,
    USDHC1,
    SGPIO_INTA,
    SGPIO_INTB,
    I3C0,
    USB,
    USB_WAKEUP,
    WDT1,
    USBPHY_DCD,
    DMA1,
    PUF,
    POWERQUAD,
    CASPER,
    PMC_PMIC,
    HASHCRYPT,
);

/// HAL configuration for iMX RT600.
pub mod config {
    use crate::clocks::ClockConfig;

    /// HAL configuration passed when initializing.
    #[non_exhaustive]
    pub struct Config {
        /// Clock configuration.
        pub clocks: ClockConfig,
    }

    impl Default for Config {
        fn default() -> Self {
            Self {
                clocks: ClockConfig::crystal(24_000_000),
            }
        }
    }

    impl Config {
        /// Create a new configuration with the provided clock config.
        pub fn new(clocks: ClockConfig) -> Self {
            Self { clocks }
        }
    }
}

/// Initialize the `embassy-imxrt` HAL with the provided configuration.
///
/// This returns the peripheral singletons that can be used for creating drivers.
///
/// This should only be called once at startup, otherwise it panics.
pub fn init(config: config::Config) -> Peripherals {
    // Do this first, so that it panics if user is calling `init` a second time
    // before doing anything important.
    let peripherals = Peripherals::take();

    unsafe {
        clocks::init(config.clocks);
        // #[cfg(feature = "time-driver")]
        // time_driver::init();
        // dma::init();
        // gpio::init();
        // uart::init();
    }

    peripherals
}<|MERGE_RESOLUTION|>--- conflicted
+++ resolved
@@ -11,11 +11,8 @@
 
 pub mod adc;
 pub mod clocks;
-<<<<<<< HEAD
 pub mod uart;
-=======
 pub mod wwdt;
->>>>>>> b91b976b
 
 // Reexports
 pub use embassy_hal_internal::{into_ref, Peripheral, PeripheralRef};

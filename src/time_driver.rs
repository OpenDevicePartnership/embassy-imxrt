--- conflicted
+++ resolved
@@ -270,244 +270,6 @@
     }
 }
 
-/// Represents a date and time.
-#[cfg_attr(feature = "defmt", derive(defmt::Format))]
-pub struct Datetime {
-    /// The year component of the date.
-    pub year: u32,
-    /// The month component of the date (1-12).
-    pub month: u8,
-    /// The day component of the date (1-31).
-    pub day: u8,
-    /// The hour component of the time (0-23).
-    pub hour: u8,
-    /// The minute component of the time (0-59).
-    pub minute: u8,
-    /// The second component of the time (0-59).
-    pub second: u8,
-}
-
-/// Represents a real-time clock datetime.
-pub struct RtcDatetime {
-    rtc: &'static pac::rtc::RegisterBlock,
-}
-
-#[derive(PartialEq)]
-/// Represents the result of a datetime validation.
-pub enum Error {
-    /// The year is invalid.
-    InvalidYear,
-    /// The month is invalid.
-    InvalidMonth,
-    /// The day is invalid.
-    InvalidDay,
-    /// The hour is invalid.
-    InvalidHour,
-    /// The minute is invalid.
-    InvalidMinute,
-    /// The second is invalid.
-    InvalidSecond,
-}
-
-/// Default implementation for `RtcDatetime`.
-impl Default for RtcDatetime {
-    fn default() -> Self {
-        Self::new()
-    }
-}
-
-/// Implementation for `RtcDatetime`.
-impl RtcDatetime {
-    /// Create a new `RtcDatetime` instance.
-    pub fn new() -> Self {
-        Self { rtc: rtc() }
-    }
-    /// check valid datetime.
-    pub fn is_valid_datetime(&self, time: &Datetime) -> Result<(), Error> {
-        // Validate year
-        if time.year < 1970 {
-            return Err(Error::InvalidYear);
-        }
-
-        // Validate month
-        if time.month < 1 || time.month > 12 {
-            return Err(Error::InvalidMonth);
-        }
-
-        // Validate day
-        if time.day < 1 {
-            return Err(Error::InvalidDay);
-        }
-
-        match time.month {
-            1 | 3 | 5 | 7 | 8 | 10 | 12 => {
-                if time.day > 31 {
-                    return Err(Error::InvalidDay);
-                }
-            }
-            4 | 6 | 9 | 11 => {
-                if time.day > 30 {
-                    return Err(Error::InvalidDay);
-                }
-            }
-            2 => {
-                if self.is_leap_year(time.year) {
-                    if time.day > 29 {
-                        return Err(Error::InvalidDay);
-                    }
-                } else if time.day > 28 {
-                    return Err(Error::InvalidDay);
-                }
-            }
-            _ => return Err(Error::InvalidDay),
-        }
-
-        // Validate hour
-        if time.hour > 23 {
-            return Err(Error::InvalidHour);
-        }
-
-        // Validate minute
-        if time.minute > 59 {
-            return Err(Error::InvalidMinute);
-        }
-
-        // Validate second
-        if time.second > 59 {
-            return Err(Error::InvalidSecond);
-        }
-        Ok(())
-    }
-
-    /// Check if a year is a leap year.
-    fn is_leap_year(&self, year: u32) -> bool {
-        (year % 4 == 0 && year % 100 != 0) || (year % 400 == 0)
-    }
-
-    /// Convert a datetime to seconds since 1970-01-01 00:00:00.
-    pub fn convert_datetime_to_secs(&self, datetime: &Datetime) -> u32 {
-        let mut days: u32 = 0;
-        let mut year = datetime.year;
-        let mut month = datetime.month;
-        let day: u32 = datetime.day as u32;
-
-        // Calculate days from 1970 to the current year
-        while year > 1970 {
-            days += 365;
-            if self.is_leap_year(year) {
-                days += 1;
-            }
-            year -= 1;
-        }
-
-        // Calculate days from January to the current month
-        let days_in_month = [0, 31, 28, 31, 30, 31, 30, 31, 31, 30, 31, 30];
-        while month > 1 {
-            days += days_in_month[month as usize];
-            if month == 2 && self.is_leap_year(datetime.year) {
-                days += 1;
-            }
-            month -= 1;
-        }
-
-        // Calculate days from the first day of the month to the current day
-        days += day - 1;
-
-        // Calculate seconds from the first day of the month to the current day
-        let secs = datetime.second as u32 + datetime.minute as u32 * 60 + datetime.hour as u32 * 3600;
-
-        days * 86400 + secs
-    }
-
-    /// Convert seconds since 1970-01-01 00:00:00 to a datetime.
-    fn convert_secs_to_datetime(&self, secs: u32) -> Datetime {
-        let mut days = secs / 86400;
-        let mut secs = secs % 86400;
-
-        let mut year = 1970;
-        let mut month = 1;
-        let mut day = 0;
-
-        // Calculate year
-        while days >= 365 {
-            if self.is_leap_year(year) {
-                if days >= 366 {
-                    days -= 366;
-                } else {
-                    break;
-                }
-            } else {
-                days -= 365;
-            }
-            year += 1;
-        }
-
-        // Calculate month
-        let days_in_month = [0, 31, 28, 31, 30, 31, 30, 31, 31, 30, 31, 30];
-        while days >= days_in_month[month as usize] {
-            if month == 2 && self.is_leap_year(year) {
-                if days >= 29 {
-                    days -= 29;
-                } else {
-                    break;
-                }
-            } else {
-                days -= days_in_month[month as usize];
-            }
-            month += 1;
-        }
-
-        // Calculate day
-        day += days;
-
-        // Calculate hour, minute, and second
-        let hour = secs / 3600;
-        secs %= 3600;
-        let minute = secs / 60;
-        let second = secs % 60;
-
-        Datetime {
-            year,
-            month,
-            day: day as u8,
-<<<<<<< HEAD
-            hour: hour as u8,
-            minute: minute as u8,
-            second: second as u8,
-=======
-            hour: hour.try_into().unwrap(),
-            minute: minute.try_into().unwrap(),
-            second: second.try_into().unwrap(),
->>>>>>> 777c4920
-        }
-    }
-
-    /// Set the datetime.
-    pub fn set_datetime(&self, datetime: &Datetime) -> Result<(), Error> {
-<<<<<<< HEAD
-        self.is_valid_datetime(datetime)?;
-=======
-        let ret = self.is_valid_datetime(datetime);
-        if ret.is_err() {
-            return ret;
-        }
->>>>>>> 777c4920
-        let secs = self.convert_datetime_to_secs(datetime);
-        self.rtc.count().write(|w| unsafe { w.bits(secs) });
-        Ok(())
-    }
-
-    /// Get the datetime.
-    pub fn get_datetime(&self) -> (Datetime, Result<(), Error>) {
-        let secs = self.rtc.count().read().bits();
-        let datetime = self.convert_secs_to_datetime(secs);
-        let res = self.is_valid_datetime(&datetime);
-        {
-            (datetime, res)
-        }
-    }
-}
-
 #[cfg(feature = "rt")]
 #[allow(non_snake_case)]
 #[interrupt]

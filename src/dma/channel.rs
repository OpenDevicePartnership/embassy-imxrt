--- conflicted
+++ resolved
@@ -95,8 +95,6 @@
         let xfercount = (mem_len / xferwidth) - 1;
         let channel = self.info.ch_num;
 
-<<<<<<< HEAD
-=======
         // Panic safety: `info()` would have returned None if our channel number was out of bounds and thus would never get here
         // SAFETY: unsafe due to use of a mutable static (DESCRIPTORS.list)
         #[allow(clippy::indexing_slicing)]
@@ -104,7 +102,12 @@
 
         // Configure the channel descriptor
         // NOTE: the DMA controller expects the memory buffer end address but peripheral address is actual
-        descriptor.reserved = 0;
+        if options.mode == Mode::Continuous {
+            let xfer_cfg = self.info.regs.channel(channel).xfercfg().read();
+            descriptor.reserved = xfer_cfg.bits();
+        } else {
+            descriptor.reserved = 0;
+        }
         if dir == Direction::MemoryToPeripheral {
             descriptor.dst_data_end_addr = dstbase as u32;
         } else {
@@ -115,9 +118,38 @@
         } else {
             descriptor.src_data_end_addr = srcbase as u32 + (xfercount * xferwidth) as u32;
         }
-        descriptor.nxt_desc_link_addr = 0;
-
->>>>>>> d13adca4
+        if options.mode == Mode::Continuous {
+            descriptor.nxt_desc_link_addr = &descriptor as *const _ as u32;
+        } else {
+            descriptor.nxt_desc_link_addr = 0;
+        }
+
+        unsafe {
+            if options.mode == Mode::Continuous {
+                let xfer_cfg = self.info.regs.channel(channel).xfercfg().read();
+                DESCRIPTORS.list[channel].reserved = xfer_cfg.bits();
+            } else {
+                DESCRIPTORS.list[channel].reserved = 0;
+            }
+
+            if dir == Direction::MemoryToPeripheral {
+                DESCRIPTORS.list[channel].dst_data_end_addr = dstbase as u32;
+            } else {
+                DESCRIPTORS.list[channel].dst_data_end_addr = dstbase as u32 + (xfercount * xferwidth) as u32;
+            }
+
+            if dir == Direction::PeripheralToMemory {
+                DESCRIPTORS.list[channel].src_data_end_addr = srcbase as u32;
+            } else {
+                DESCRIPTORS.list[channel].src_data_end_addr = srcbase as u32 + (xfercount * xferwidth) as u32;
+            }
+            if options.mode == Mode::Continuous {
+                DESCRIPTORS.list[channel].nxt_desc_link_addr = &DESCRIPTORS.list[channel] as *const _ as u32;
+            } else {
+                DESCRIPTORS.list[channel].nxt_desc_link_addr = 0;
+            }
+        }
+
         // Configure for transfer type, no hardware triggering (we'll trigger via software), high priority
         // SAFETY: unsafe due to .bits usage
         self.info.regs.channel(channel).cfg().write(|w| unsafe {
